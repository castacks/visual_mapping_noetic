--- conflicted
+++ resolved
@@ -69,22 +69,7 @@
     #     args:
     #         fp: physics_atv_visual_mapping/pca/sam_renegade_ridge.pt
 
-<<<<<<< HEAD
-# voxel
-=======
-# # voxel
-# localmapping:
-#     mapper_type: voxel
-#     layer_key: radio
-#     ema: 0.5 #higher->use recent more
-#     n_features: 3
-#     metadata:
-#         origin: [-60., -60., -30.]
-#         length: [120., 120., 60.]
-#         resolution: [0.25, 0.25, 0.25]
-
-#BEV
->>>>>>> 5206f386
+#voxel
 localmapping:
     mapper_type: voxel
     layer_key: radio
@@ -95,17 +80,6 @@
         length: [120., 120., 60.]
         resolution: [0.25, 0.25, 0.25]
 
-# #BEV
-# localmapping:
-#     mapper_type: bev
-#     layer_key: dino
-#     ema: 0.1 #higher->use recent more
-#     n_features: 16
-#     metadata:
-#         origin: [-40., -40.]
-#         length: [80., 80.]
-#         resolution: [0.25, 0.25]
-
 device: cuda
 #viz: True
 viz: False